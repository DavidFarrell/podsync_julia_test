--- conflicted
+++ resolved
@@ -28,13 +28,9 @@
 	MaxHeight int `toml:"max_height"`
 	// Format to use for this feed
 	Format model.Format `toml:"format"`
-<<<<<<< HEAD
-	// Only download episodes that match the filters (defaults to matching anything)
-=======
 	// Custom format properties
 	CustomFormat CustomFormat `toml:"custom_format"`
-	// Only download episodes that match this regexp (defaults to matching anything)
->>>>>>> 5b7ddeb5
+	// Only download episodes that match the filters (defaults to matching anything)
 	Filters Filters `toml:"filters"`
 	// Clean is a cleanup policy to use for this feed
 	Clean Cleanup `toml:"clean"`
